--- conflicted
+++ resolved
@@ -3479,17 +3479,11 @@
             raise RuntimeError("solve() has not been called.")
         return self.Response()
 
-<<<<<<< HEAD
-    # PeP8 compatibility
-    Value = value
-    BooleanValue = boolean_value
-=======
     # Compatibility with pre PEP8
     # pylint: disable=invalid-name
     Value = value
     BooleanValue = boolean_value
     # pylint: enable=invalid-name
->>>>>>> dd57344e
 
 
 class ObjectiveSolutionPrinter(CpSolverSolutionCallback):
