[home](README.md) | [boolean logic](boolean_logic.md) | [integer arithmetic](integer_arithmetic.md) | [channeling constraints](channeling.md) | [scheduling](scheduling.md) | [Using the CP-SAT solver](solver.md) | [Model manipulation](model.md) | [Troubleshooting](troubleshooting.md) | [Python API](https://google.github.io/or-tools/python/ortools/sat/python/cp_model.html)
----------------- | --------------------------------- | ------------------------------------------- | --------------------------------------- | --------------------------- | ------------------------------------ | ------------------------------ | ------------------------------------- | ---------------------------------------------------------------------------------------
# Channeling constraints

https://developers.google.com/optimization/

A *channeling constraint* links variables inside a model. They're used when you
want to express a complicated relationship between variables, such as "if this
variable satisfies a condition, force another variable to a particular value".

Channeling is usually implemented using *half-reified* linear constraints: one
constraint implies another (a &rarr; b), but not necessarily the other way
around (a &larr; b).

## If-Then-Else expressions

Let's say you want to implement the following: "If *x* is less than 5, set *y*
to 0. Otherwise, set *y* to 10-*x*". You can do this creating an intermediate
boolean variable *b* that is true if *x* is greater than or equal to 5, and
false otherwise:

*b* implies *y* == 10 - *x*

not(*b*) implies *y* == 0

These are implemented using the `OnlyEnforceIf` method as shown below.

### Python code

```python
#!/usr/bin/env python3
"""Link integer constraints together."""


from ortools.sat.python import cp_model


class VarArraySolutionPrinter(cp_model.CpSolverSolutionCallback):
    """Print intermediate solutions."""

    def __init__(self, variables: list[cp_model.IntVar]):
        cp_model.CpSolverSolutionCallback.__init__(self)
        self.__variables = variables

    def on_solution_callback(self) -> None:
        for v in self.__variables:
            print(f"{v}={self.value(v)}", end=" ")
        print()


<<<<<<< HEAD
def ChannelingSampleSat():
=======
def channeling_sample_sat():
>>>>>>> dd57344e
    """Demonstrates how to link integer constraints together."""

    # Create the CP-SAT model.
    model = cp_model.CpModel()

    # Declare our two primary variables.
    x = model.new_int_var(0, 10, "x")
    y = model.new_int_var(0, 10, "y")

    # Declare our intermediate boolean variable.
    b = model.new_bool_var("b")

    # Implement b == (x >= 5).
    model.add(x >= 5).only_enforce_if(b)
    model.add(x < 5).only_enforce_if(b.negated())

    # Create our two half-reified constraints.
    # First, b implies (y == 10 - x).
    model.add(y == 10 - x).only_enforce_if(b)
    # Second, not(b) implies y == 0.
    model.add(y == 0).only_enforce_if(b.negated())

    # Search for x values in increasing order.
    model.add_decision_strategy([x], cp_model.CHOOSE_FIRST, cp_model.SELECT_MIN_VALUE)

    # Create a solver and solve with a fixed search.
    solver = cp_model.CpSolver()

    # Force the solver to follow the decision strategy exactly.
    solver.parameters.search_branching = cp_model.FIXED_SEARCH
    # Enumerate all solutions.
    solver.parameters.enumerate_all_solutions = True

    # Search and print out all solutions.
    solution_printer = VarArraySolutionPrinter([x, y, b])
    solver.solve(model, solution_printer)


channeling_sample_sat()
```

### C++ code

```cpp
#include <stdlib.h>

#include "absl/types/span.h"
#include "ortools/base/logging.h"
#include "ortools/sat/cp_model.h"
#include "ortools/sat/cp_model.pb.h"
#include "ortools/sat/cp_model_solver.h"
#include "ortools/sat/model.h"
#include "ortools/sat/sat_parameters.pb.h"

namespace operations_research {
namespace sat {

void ChannelingSampleSat() {
  // Create the CP-SAT model.
  CpModelBuilder cp_model;

  // Declare our two primary variables.
  const IntVar x = cp_model.NewIntVar({0, 10});
  const IntVar y = cp_model.NewIntVar({0, 10});

  // Declare our intermediate boolean variable.
  const BoolVar b = cp_model.NewBoolVar();

  // Implement b == (x >= 5).
  cp_model.AddGreaterOrEqual(x, 5).OnlyEnforceIf(b);
  cp_model.AddLessThan(x, 5).OnlyEnforceIf(Not(b));

  // Create our two half-reified constraints.
  // First, b implies (y == 10 - x).
  cp_model.AddEquality(x + y, 10).OnlyEnforceIf(b);
  // Second, not(b) implies y == 0.
  cp_model.AddEquality(y, 0).OnlyEnforceIf(Not(b));

  // Search for x values in increasing order.
  cp_model.AddDecisionStrategy({x}, DecisionStrategyProto::CHOOSE_FIRST,
                               DecisionStrategyProto::SELECT_MIN_VALUE);

  // Create a solver and solve with a fixed search.
  Model model;
  SatParameters parameters;
  parameters.set_search_branching(SatParameters::FIXED_SEARCH);
  parameters.set_enumerate_all_solutions(true);
  model.Add(NewSatParameters(parameters));
  model.Add(NewFeasibleSolutionObserver([&](const CpSolverResponse& r) {
    LOG(INFO) << "x=" << SolutionIntegerValue(r, x)
              << " y=" << SolutionIntegerValue(r, y)
              << " b=" << SolutionBooleanValue(r, b);
  }));
  SolveCpModel(cp_model.Build(), &model);
}

}  // namespace sat
}  // namespace operations_research

int main() {
  operations_research::sat::ChannelingSampleSat();

  return EXIT_SUCCESS;
}
```

### Java code

```java
package com.google.ortools.sat.samples;

import com.google.ortools.Loader;
import com.google.ortools.sat.BoolVar;
import com.google.ortools.sat.CpModel;
import com.google.ortools.sat.CpSolver;
import com.google.ortools.sat.CpSolverSolutionCallback;
import com.google.ortools.sat.DecisionStrategyProto;
import com.google.ortools.sat.IntVar;
import com.google.ortools.sat.LinearExpr;
import com.google.ortools.sat.SatParameters;

/** Link integer constraints together. */
public class ChannelingSampleSat {
  public static void main(String[] args) throws Exception {
    Loader.loadNativeLibraries();
    // Create the CP-SAT model.
    CpModel model = new CpModel();

    // Declare our two primary variables.
    IntVar[] vars = new IntVar[] {model.newIntVar(0, 10, "x"), model.newIntVar(0, 10, "y")};

    // Declare our intermediate boolean variable.
    BoolVar b = model.newBoolVar("b");

    // Implement b == (x >= 5).
    model.addGreaterOrEqual(vars[0], 5).onlyEnforceIf(b);
    model.addLessOrEqual(vars[0], 4).onlyEnforceIf(b.not());

    // Create our two half-reified constraints.
    // First, b implies (y == 10 - x).
    model.addEquality(LinearExpr.sum(vars), 10).onlyEnforceIf(b);
    // Second, not(b) implies y == 0.
    model.addEquality(vars[1], 0).onlyEnforceIf(b.not());

    // Search for x values in increasing order.
    model.addDecisionStrategy(new IntVar[] {vars[0]},
        DecisionStrategyProto.VariableSelectionStrategy.CHOOSE_FIRST,
        DecisionStrategyProto.DomainReductionStrategy.SELECT_MIN_VALUE);

    // Create the solver.
    CpSolver solver = new CpSolver();

    // Force the solver to follow the decision strategy exactly.
    solver.getParameters().setSearchBranching(SatParameters.SearchBranching.FIXED_SEARCH);
    // Tell the solver to enumerate all solutions.
    solver.getParameters().setEnumerateAllSolutions(true);

    // Solve the problem with the printer callback.
    solver.solve(model, new CpSolverSolutionCallback() {
      public CpSolverSolutionCallback init(IntVar[] variables) {
        variableArray = variables;
        return this;
      }

      @Override
      public void onSolutionCallback() {
        for (IntVar v : variableArray) {
          System.out.printf("%s=%d ", v.getName(), value(v));
        }
        System.out.println();
      }

      private IntVar[] variableArray;
    }.init(new IntVar[] {vars[0], vars[1], b}));
  }
}
```

### C\# code

```cs
using System;
using Google.OrTools.Sat;
using Google.OrTools.Util;

public class VarArraySolutionPrinter : CpSolverSolutionCallback
{
    public VarArraySolutionPrinter(IntVar[] variables)
    {
        variables_ = variables;
    }

    public override void OnSolutionCallback()
    {
        {
            foreach (IntVar v in variables_)
            {
                Console.Write(String.Format("{0}={1} ", v.ToString(), Value(v)));
            }
            Console.WriteLine();
        }
    }

    private IntVar[] variables_;
}

public class ChannelingSampleSat
{
    static void Main()
    {
        // Create the CP-SAT model.
        CpModel model = new CpModel();

        // Declare our two primary variables.
        IntVar x = model.NewIntVar(0, 10, "x");
        IntVar y = model.NewIntVar(0, 10, "y");

        // Declare our intermediate boolean variable.
        BoolVar b = model.NewBoolVar("b");

        // Implement b == (x >= 5).
        model.Add(x >= 5).OnlyEnforceIf(b);
        model.Add(x < 5).OnlyEnforceIf(b.Not());

        // Create our two half-reified constraints.
        // First, b implies (y == 10 - x).
        model.Add(y == 10 - x).OnlyEnforceIf(b);
        // Second, not(b) implies y == 0.
        model.Add(y == 0).OnlyEnforceIf(b.Not());

        // Search for x values in increasing order.
        model.AddDecisionStrategy(new IntVar[] { x }, DecisionStrategyProto.Types.VariableSelectionStrategy.ChooseFirst,
                                  DecisionStrategyProto.Types.DomainReductionStrategy.SelectMinValue);

        // Create the solver.
        CpSolver solver = new CpSolver();

        // Force solver to follow the decision strategy exactly.
        // Tell the solver to search for all solutions.
        solver.StringParameters = "search_branching:FIXED_SEARCH, enumerate_all_solutions:true";

        VarArraySolutionPrinter cb = new VarArraySolutionPrinter(new IntVar[] { x, y, b });
        solver.Solve(model, cb);
    }
}
```

This displays the following:

```
x=0 y=0 b=0
x=1 y=0 b=0
x=2 y=0 b=0
x=3 y=0 b=0
x=4 y=0 b=0
x=5 y=5 b=1
x=6 y=4 b=1
x=7 y=3 b=1
x=8 y=2 b=1
x=9 y=1 b=1
x=10 y=0 b=1
```


## A bin-packing problem

As another example of a channeling constraint, consider a bin packing problem in
which one part of the model computes the load of each bin, while another
maximizes the number of bins under a given threshold. To implement this, you can
*channel* the load of each bin into a set of boolean variables, each indicating
whether it's under the threshold.

To make this more concrete, let's say you have 10 bins of capacity 100, and
items to pack into the bins. You would like to maximize the number of bins that
can accept one emergency load of size 20.

To do this, you need to maximize the number of bins that have a load less
than 80.  In the code below, channeling is used to link the *load* and *slack*
variables together:

### Python code

```python
#!/usr/bin/env python3
"""Solves a binpacking problem using the CP-SAT solver."""


from ortools.sat.python import cp_model


def binpacking_problem_sat():
    """Solves a bin-packing problem using the CP-SAT solver."""
    # Data.
    bin_capacity = 100
    slack_capacity = 20
    num_bins = 5
    all_bins = range(num_bins)

    items = [(20, 6), (15, 6), (30, 4), (45, 3)]
    num_items = len(items)
    all_items = range(num_items)

    # Model.
    model = cp_model.CpModel()

    # Main variables.
    x = {}
    for i in all_items:
        num_copies = items[i][1]
        for b in all_bins:
            x[(i, b)] = model.new_int_var(0, num_copies, f"x[{i},{b}]")

    # Load variables.
    load = [model.new_int_var(0, bin_capacity, f"load[{b}]") for b in all_bins]

    # Slack variables.
    slacks = [model.new_bool_var(f"slack[{b}]") for b in all_bins]

    # Links load and x.
    for b in all_bins:
        model.add(load[b] == sum(x[(i, b)] * items[i][0] for i in all_items))

    # Place all items.
    for i in all_items:
        model.add(sum(x[(i, b)] for b in all_bins) == items[i][1])

    # Links load and slack through an equivalence relation.
    safe_capacity = bin_capacity - slack_capacity
    for b in all_bins:
        # slack[b] => load[b] <= safe_capacity.
        model.add(load[b] <= safe_capacity).only_enforce_if(slacks[b])
        # not(slack[b]) => load[b] > safe_capacity.
        model.add(load[b] > safe_capacity).only_enforce_if(slacks[b].negated())

    # Maximize sum of slacks.
    model.maximize(sum(slacks))

    # Solves and prints out the solution.
    solver = cp_model.CpSolver()
    status = solver.solve(model)
    print(f"solve status: {solver.status_name(status)}")
    if status == cp_model.OPTIMAL:
        print(f"Optimal objective value: {solver.objective_value}")
    print("Statistics")
    print(f"  - conflicts : {solver.num_conflicts}")
    print(f"  - branches  : {solver.num_branches}")
    print(f"  - wall time : {solver.wall_time}s")


binpacking_problem_sat()
```

### C++ code

```cpp
#include <stdlib.h>

#include <vector>

#include "ortools/base/logging.h"
#include "ortools/sat/cp_model.h"
#include "ortools/sat/cp_model.pb.h"
#include "ortools/sat/cp_model_solver.h"

namespace operations_research {
namespace sat {

void BinpackingProblemSat() {
  // Data.
  const int kBinCapacity = 100;
  const int kSlackCapacity = 20;
  const int kNumBins = 5;

  const std::vector<std::vector<int>> items = {
      {20, 6}, {15, 6}, {30, 4}, {45, 3}};
  const int num_items = items.size();

  // Model.
  CpModelBuilder cp_model;

  // Main variables.
  std::vector<std::vector<IntVar>> x(num_items);
  for (int i = 0; i < num_items; ++i) {
    const int num_copies = items[i][1];
    for (int b = 0; b < kNumBins; ++b) {
      x[i].push_back(cp_model.NewIntVar({0, num_copies}));
    }
  }

  // Load variables.
  std::vector<IntVar> load(kNumBins);
  for (int b = 0; b < kNumBins; ++b) {
    load[b] = cp_model.NewIntVar({0, kBinCapacity});
  }

  // Slack variables.
  std::vector<BoolVar> slacks(kNumBins);
  for (int b = 0; b < kNumBins; ++b) {
    slacks[b] = cp_model.NewBoolVar();
  }

  // Links load and x.
  for (int b = 0; b < kNumBins; ++b) {
    LinearExpr expr;
    for (int i = 0; i < num_items; ++i) {
      expr += x[i][b] * items[i][0];
    }
    cp_model.AddEquality(expr, load[b]);
  }

  // Place all items.
  for (int i = 0; i < num_items; ++i) {
    cp_model.AddEquality(LinearExpr::Sum(x[i]), items[i][1]);
  }

  // Links load and slack through an equivalence relation.
  const int safe_capacity = kBinCapacity - kSlackCapacity;
  for (int b = 0; b < kNumBins; ++b) {
    // slack[b] => load[b] <= safe_capacity.
    cp_model.AddLessOrEqual(load[b], safe_capacity).OnlyEnforceIf(slacks[b]);
    // not(slack[b]) => load[b] > safe_capacity.
    cp_model.AddGreaterThan(load[b], safe_capacity)
        .OnlyEnforceIf(Not(slacks[b]));
  }

  // Maximize sum of slacks.
  cp_model.Maximize(LinearExpr::Sum(slacks));

  // Solving part.
  const CpSolverResponse response = Solve(cp_model.Build());
  LOG(INFO) << CpSolverResponseStats(response);
}

}  // namespace sat
}  // namespace operations_research

int main() {
  operations_research::sat::BinpackingProblemSat();

  return EXIT_SUCCESS;
}
```

### Java code

```java
package com.google.ortools.sat.samples;

import com.google.ortools.Loader;
import com.google.ortools.sat.CpModel;
import com.google.ortools.sat.CpSolver;
import com.google.ortools.sat.CpSolverStatus;
import com.google.ortools.sat.IntVar;
import com.google.ortools.sat.LinearExpr;
import com.google.ortools.sat.LinearExprBuilder;
import com.google.ortools.sat.Literal;

/** Solves a bin packing problem with the CP-SAT solver. */
public class BinPackingProblemSat {
  public static void main(String[] args) throws Exception {
    Loader.loadNativeLibraries();
    // Data.
    int binCapacity = 100;
    int slackCapacity = 20;
    int numBins = 5;

    int[][] items = new int[][] {{20, 6}, {15, 6}, {30, 4}, {45, 3}};
    int numItems = items.length;

    // Model.
    CpModel model = new CpModel();

    // Main variables.
    IntVar[][] x = new IntVar[numItems][numBins];
    for (int i = 0; i < numItems; ++i) {
      int numCopies = items[i][1];
      for (int b = 0; b < numBins; ++b) {
        x[i][b] = model.newIntVar(0, numCopies, "x_" + i + "_" + b);
      }
    }

    // Load variables.
    IntVar[] load = new IntVar[numBins];
    for (int b = 0; b < numBins; ++b) {
      load[b] = model.newIntVar(0, binCapacity, "load_" + b);
    }

    // Slack variables.
    Literal[] slacks = new Literal[numBins];
    for (int b = 0; b < numBins; ++b) {
      slacks[b] = model.newBoolVar("slack_" + b);
    }

    // Links load and x.
    for (int b = 0; b < numBins; ++b) {
      LinearExprBuilder expr = LinearExpr.newBuilder();
      for (int i = 0; i < numItems; ++i) {
        expr.addTerm(x[i][b], items[i][0]);
      }
      model.addEquality(expr, load[b]);
    }

    // Place all items.
    for (int i = 0; i < numItems; ++i) {
      LinearExprBuilder expr = LinearExpr.newBuilder();
      for (int b = 0; b < numBins; ++b) {
        expr.add(x[i][b]);
      }
      model.addEquality(expr, items[i][1]);
    }

    // Links load and slack.
    int safeCapacity = binCapacity - slackCapacity;
    for (int b = 0; b < numBins; ++b) {
      //  slack[b] => load[b] <= safeCapacity.
      model.addLessOrEqual(load[b], safeCapacity).onlyEnforceIf(slacks[b]);
      // not(slack[b]) => load[b] > safeCapacity.
      model.addGreaterOrEqual(load[b], safeCapacity + 1).onlyEnforceIf(slacks[b].not());
    }

    // Maximize sum of slacks.
    model.maximize(LinearExpr.sum(slacks));

    // Solves and prints out the solution.
    CpSolver solver = new CpSolver();
    CpSolverStatus status = solver.solve(model);
    System.out.println("Solve status: " + status);
    if (status == CpSolverStatus.OPTIMAL) {
      System.out.printf("Optimal objective value: %f%n", solver.objectiveValue());
      for (int b = 0; b < numBins; ++b) {
        System.out.printf("load_%d = %d%n", b, solver.value(load[b]));
        for (int i = 0; i < numItems; ++i) {
          System.out.printf("  item_%d_%d = %d%n", i, b, solver.value(x[i][b]));
        }
      }
    }
    System.out.println("Statistics");
    System.out.println("  - conflicts : " + solver.numConflicts());
    System.out.println("  - branches  : " + solver.numBranches());
    System.out.println("  - wall time : " + solver.wallTime() + " s");
  }
}
```

### C\# code

```cs
using System;
using Google.OrTools.Sat;

public class BinPackingProblemSat
{
    static void Main()
    {
        // Data.
        int bin_capacity = 100;
        int slack_capacity = 20;
        int num_bins = 5;

        int[,] items = new int[,] { { 20, 6 }, { 15, 6 }, { 30, 4 }, { 45, 3 } };
        int num_items = items.GetLength(0);

        // Model.
        CpModel model = new CpModel();

        // Main variables.
        IntVar[,] x = new IntVar[num_items, num_bins];
        for (int i = 0; i < num_items; ++i)
        {
            int num_copies = items[i, 1];
            for (int b = 0; b < num_bins; ++b)
            {
                x[i, b] = model.NewIntVar(0, num_copies, String.Format("x_{0}_{1}", i, b));
            }
        }

        // Load variables.
        IntVar[] load = new IntVar[num_bins];
        for (int b = 0; b < num_bins; ++b)
        {
            load[b] = model.NewIntVar(0, bin_capacity, String.Format("load_{0}", b));
        }

        // Slack variables.
        BoolVar[] slacks = new BoolVar[num_bins];
        for (int b = 0; b < num_bins; ++b)
        {
            slacks[b] = model.NewBoolVar(String.Format("slack_{0}", b));
        }

        // Links load and x.
        int[] sizes = new int[num_items];
        for (int i = 0; i < num_items; ++i)
        {
            sizes[i] = items[i, 0];
        }
        for (int b = 0; b < num_bins; ++b)
        {
            IntVar[] tmp = new IntVar[num_items];
            for (int i = 0; i < num_items; ++i)
            {
                tmp[i] = x[i, b];
            }
            model.Add(load[b] == LinearExpr.WeightedSum(tmp, sizes));
        }

        // Place all items.
        for (int i = 0; i < num_items; ++i)
        {
            IntVar[] tmp = new IntVar[num_bins];
            for (int b = 0; b < num_bins; ++b)
            {
                tmp[b] = x[i, b];
            }
            model.Add(LinearExpr.Sum(tmp) == items[i, 1]);
        }

        // Links load and slack.
        int safe_capacity = bin_capacity - slack_capacity;
        for (int b = 0; b < num_bins; ++b)
        {
            //  slack[b] => load[b] <= safe_capacity.
            model.Add(load[b] <= safe_capacity).OnlyEnforceIf(slacks[b]);
            // not(slack[b]) => load[b] > safe_capacity.
            model.Add(load[b] > safe_capacity).OnlyEnforceIf(slacks[b].Not());
        }

        // Maximize sum of slacks.
        model.Maximize(LinearExpr.Sum(slacks));

        // Solves and prints out the solution.
        CpSolver solver = new CpSolver();
        CpSolverStatus status = solver.Solve(model);
        Console.WriteLine(String.Format("Solve status: {0}", status));
        if (status == CpSolverStatus.Optimal)
        {
            Console.WriteLine(String.Format("Optimal objective value: {0}", solver.ObjectiveValue));
            for (int b = 0; b < num_bins; ++b)
            {
                Console.WriteLine(String.Format("load_{0} = {1}", b, solver.Value(load[b])));
                for (int i = 0; i < num_items; ++i)
                {
                    Console.WriteLine(string.Format("  item_{0}_{1} = {2}", i, b, solver.Value(x[i, b])));
                }
            }
        }
        Console.WriteLine("Statistics");
        Console.WriteLine(String.Format("  - conflicts : {0}", solver.NumConflicts()));
        Console.WriteLine(String.Format("  - branches  : {0}", solver.NumBranches()));
        Console.WriteLine(String.Format("  - wall time : {0} s", solver.WallTime()));
    }
}
```<|MERGE_RESOLUTION|>--- conflicted
+++ resolved
@@ -48,11 +48,7 @@
         print()
 
 
-<<<<<<< HEAD
-def ChannelingSampleSat():
-=======
 def channeling_sample_sat():
->>>>>>> dd57344e
     """Demonstrates how to link integer constraints together."""
 
     # Create the CP-SAT model.
