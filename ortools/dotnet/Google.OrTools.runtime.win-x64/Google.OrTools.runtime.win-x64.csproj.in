<Project Sdk="Microsoft.NET.Sdk">
  <PropertyGroup>
    <OutputType>Library</OutputType>
    <RuntimeIdentifier>win-x64</RuntimeIdentifier>
    <AssemblyName>google-ortools-native</AssemblyName>
    <Version>@PROJECT_VERSION@</Version>

    <!-- Nuget Properties -->
    <Description>.NET native wrapper for the Operations Research Tools project</Description>
    <IncludeBuildOutput>false</IncludeBuildOutput>

    <!-- Pack Option -->
    <Title>Google.OrTools win-x64 v@PROJECT_VERSION@</Title>
    <PackageId>Google.OrTools.runtime.win-x64</PackageId>

    <!-- Signing -->
    <AssemblyOriginatorKeyFile>../../../bin/or-tools.snk</AssemblyOriginatorKeyFile>
    <SignAssembly>true</SignAssembly>
  </PropertyGroup>

  <!-- On windows we can build cross-platform netstandard and windows-only netframework.-->
  <PropertyGroup Condition=" '$(OS)' != 'Windows_NT' And '$(OS)' != 'Windows' ">
    <TargetFramework>netstandard2.0</TargetFramework>
  </PropertyGroup>
  <PropertyGroup Condition=" '$(OS)' == 'Windows_NT' Or '$(OS)' == 'Windows' ">
    <TargetFrameworks>netstandard2.0;net452</TargetFrameworks>
  </PropertyGroup>

  <ItemGroup>
    <!-- Native library must be in native directory... -->
    <!-- On windows libortools is built as static -->
    <Content Include="../../../lib/$(AssemblyName).dll">
      <PackagePath>runtimes/win-x64/native/%(Filename)%(Extension)</PackagePath>
      <Pack>true</Pack>
      <CopyToOutputDirectory>PreserveNewest</CopyToOutputDirectory>
    </Content>

<<<<<<< HEAD
  <ItemGroup>
    <PackageReference Include="Google.Protobuf" Version="3.10.0" />
=======
    <!-- For netframework we need to copy the native binary manually during build on Nuget consumer side. That's why we need a separate target file doing this for us. -->
    <Content Include="$(MSBuildThisFileDirectory)\Google.OrTools.runtime.win-x64.targets">
      <PackagePath>build/net45/%(Filename)%(Extension)</PackagePath>
      <Pack>true</Pack>
      <CopyToOutputDirectory>PreserveNewest</CopyToOutputDirectory>
    </Content>
    <Content Include="$(MSBuildThisFileDirectory)\Google.OrTools.runtime.win-x64.targets">
       <PackagePath>build/netstandard2.0/%(Filename)%(Extension)</PackagePath>
       <Pack>true</Pack>
       <CopyToOutputDirectory>PreserveNewest</CopyToOutputDirectory>
    </Content>
>>>>>>> 6755c613
  </ItemGroup>
</Project><|MERGE_RESOLUTION|>--- conflicted
+++ resolved
@@ -35,10 +35,6 @@
       <CopyToOutputDirectory>PreserveNewest</CopyToOutputDirectory>
     </Content>
 
-<<<<<<< HEAD
-  <ItemGroup>
-    <PackageReference Include="Google.Protobuf" Version="3.10.0" />
-=======
     <!-- For netframework we need to copy the native binary manually during build on Nuget consumer side. That's why we need a separate target file doing this for us. -->
     <Content Include="$(MSBuildThisFileDirectory)\Google.OrTools.runtime.win-x64.targets">
       <PackagePath>build/net45/%(Filename)%(Extension)</PackagePath>
@@ -50,6 +46,5 @@
        <Pack>true</Pack>
        <CopyToOutputDirectory>PreserveNewest</CopyToOutputDirectory>
     </Content>
->>>>>>> 6755c613
   </ItemGroup>
 </Project>